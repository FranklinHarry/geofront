language: python
python:
- 3.3
# FIXME: uncomment the following line when Travis CI supports Python 3.4
#        https://github.com/travis-ci/travis-ci/issues/1989
#- 3.4
env:
- REDIS_HOST=localhost
- secure: "iVXzQqVi5GNRRC8FO7m1pH8np0Wq2/Vf6OSL/4mLbTyiPQ1UGg0hijR4jm5QK7V3rIwpmeE7hsdpjNDpxiCUYefqTJJ258q2AfBIHQzhczM0RttFtmjn8UCOL6Vx7M2nKtzb1BBmv1Rl7Yk0NwzbzUCF8tvr4xM0dGahS1ZH6f0="
services:
- redis-server
install:
- pip install -f https://github.com/spoqa/sftpserver/releases sftpserver==0.2py3  # FIXME
- pip install -e .[tests]
<<<<<<< HEAD
- pip install flake8
script:
- python -mgeofront.version
- flake8
- py.test -v --durations=20 --redis-host=localhost --github-access-token $GITHUB_ACCESS_TOKEN
=======
- pip install pytest-cov coveralls pep8
script:
- python -mgeofront.version
- py.test -v --cov geofront --durations=20 --redis-host=localhost --github-access-token $GITHUB_ACCESS_TOKEN
- pep8
after_success:
- coveralls
>>>>>>> d3a903d5
<|MERGE_RESOLUTION|>--- conflicted
+++ resolved
@@ -12,18 +12,10 @@
 install:
 - pip install -f https://github.com/spoqa/sftpserver/releases sftpserver==0.2py3  # FIXME
 - pip install -e .[tests]
-<<<<<<< HEAD
-- pip install flake8
+- pip install pytest-cov coveralls flake8
 script:
 - python -mgeofront.version
 - flake8
-- py.test -v --durations=20 --redis-host=localhost --github-access-token $GITHUB_ACCESS_TOKEN
-=======
-- pip install pytest-cov coveralls pep8
-script:
-- python -mgeofront.version
-- py.test -v --cov geofront --durations=20 --redis-host=localhost --github-access-token $GITHUB_ACCESS_TOKEN
-- pep8
+- py.test -v --cov geofront --durations=20
 after_success:
-- coveralls
->>>>>>> d3a903d5
+- coveralls